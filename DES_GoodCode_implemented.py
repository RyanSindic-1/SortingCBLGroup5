--- conflicted
+++ resolved
@@ -254,18 +254,8 @@
     def simulate(self, parcels) -> None:
         Simulates the system.
     """
-<<<<<<< HEAD
     def __init__(self, layout_df, num_outfeeds, sorting_algorithm, ml_model=None) -> None:
         
-=======
-    def __init__(self, layout_df, num_outfeeds, sorting_algorithm) -> None:
-        """
-        Initializes the attributes for the PosiSorterSystem class.
-        :param layout_df: layout sheet of excel file
-        :param num_outfeeds: number of outfeeds
-        :param sorting_algorithm: the sorting algorithm used.
-        """
->>>>>>> 7deb1401
         self.belt_speed                = layout_df.loc[
             layout_df['Layout property'] == 'Belt Speed', 'Value'
         ].values[0]
@@ -370,7 +360,6 @@
         pass
     
     def simulate(self, parcels) -> None:
-<<<<<<< HEAD
         
         self.recirculated_count = 0
         self.outfeed_counts    = [0] * self.num_outfeeds
@@ -382,12 +371,6 @@
         self.assignment_l      = {}
         self.window.clear()
         self.rebal_ctr         = 0
-=======
-        """
-        Simulates the system.
-        :param parcels: parcels. 
-        """
->>>>>>> 7deb1401
         fes = FES()
         t = timedelta(0)
         t0 = parcels[0].arrival_time
